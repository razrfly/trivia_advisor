defmodule TriviaAdvisor.Events.Event do
  use Ecto.Schema
  import Ecto.Changeset
  alias TriviaAdvisor.Locations.{Venue, City}
  require Logger

  @frequencies ~w(weekly biweekly monthly irregular)a

  @frequencies ~w(weekly biweekly monthly irregular)

  schema "events" do
    field :name, :string
    field :day_of_week, :integer
    field :start_time, :time
<<<<<<< HEAD
    field :frequency, :string, default: "weekly"
=======
    field :frequency, Ecto.Enum, values: @frequencies, default: :weekly
>>>>>>> af2c9594
    field :entry_fee_cents, :integer
    field :description, :string

    belongs_to :venue, TriviaAdvisor.Locations.Venue
    has_many :event_sources, TriviaAdvisor.Events.EventSource, on_delete: :delete_all

    timestamps(type: :utc_datetime)
  end

  @doc false
  def changeset(event, attrs) do
    event
    |> cast(attrs, [:name, :day_of_week, :start_time, :frequency, :entry_fee_cents, :description, :venue_id])
    |> validate_required([:day_of_week, :start_time, :frequency, :venue_id])
<<<<<<< HEAD
    |> validate_inclusion(:frequency, @frequencies)
=======
    |> validate_entry_fee()
  end

  @doc """
  Parses frequency text into the correct enum value.
  """
  def parse_frequency(text) when is_binary(text) do
    text = String.trim(text) |> String.downcase()
    cond do
      text == "" -> :irregular
      Regex.match?(~r/\b(every\s+2\s+weeks?|bi-?weekly|fortnightly)\b/, text) -> :biweekly
      Regex.match?(~r/\b(every\s+week|weekly|each\s+week)\b/, text) -> :weekly
      Regex.match?(~r/\b(every\s+month|monthly)\b/, text) -> :monthly
      true -> :irregular
    end
  end
  def parse_frequency(_), do: :irregular
  @doc """
  Parses currency strings into cents integer based on venue's country.
  Returns nil for free events or unparseable amounts.
  Raises if venue structure is invalid.

  ## Examples
      iex> parse_currency("£3.50", venue_with_gb)
      350
      iex> parse_currency("3.50", venue_with_gb)  # Uses GB currency
      350
      iex> parse_currency("Free", venue_with_de)
      nil
  """
  def parse_currency(nil, _venue), do: nil
  def parse_currency(amount, _venue) when is_integer(amount), do: amount
  def parse_currency(amount, venue) when is_binary(amount) do
    amount = String.trim(amount)

    cond do
      Regex.match?(~r/free|no charge/i, amount) ->
        nil

      true ->
        _currency = get_currency_for_venue!(venue)
        case extract_amount(amount) do
          {:ok, number} ->
            # Convert float to string first to handle decimal numbers correctly
            value =
              number
              |> Float.to_string()
              |> Decimal.new()
              |> Decimal.mult(Decimal.new(100))
              |> Decimal.to_integer()
            value
          :error ->
            Logger.warning("Failed to parse price: #{amount}")
            nil
        end
    end
  end
  @doc """
  Gets the currency code for a venue by following venue -> city -> country relationship.
  Raises if city or country information is missing.
  """
  def get_currency_for_venue!(%Venue{city: %City{country: nil}} = _venue), do:
    raise "Venue's city must have an associated country"

  def get_currency_for_venue!(%Venue{city: %City{country: %{code: code}}} = _venue) when not is_nil(code) do
    case Countries.get(code) do
      nil ->
        raise "Invalid country code: #{code}"
      country_data ->
        country_data.currency_code
    end
  end

  def get_currency_for_venue!(%Venue{city: nil}), do:
    raise "Venue must have an associated city"

  def get_currency_for_venue!(%Venue{} = _venue), do:
    raise "Venue's city association is not loaded"

  # Private helper to safely extract numeric amount
  defp extract_amount(amount) do
    # First try with currency symbol - allow whitespace between symbol and number
    case Regex.run(~r/^([£€$])\s*(\d+(?:\.\d{2})?)\s*$/u, amount) do
      [_, _symbol, number] ->
        parse_number(number)
      nil ->
        # Then try just the number
        case Regex.run(~r/^\s*(\d+(?:\.\d{2})?)\s*$/, amount) do
          [_, number] -> parse_number(number)
          nil -> :error
        end
    end
  end

  defp parse_number(number) do
    case Float.parse(number) do
      {amount, _} when amount >= 0 -> {:ok, amount}
      _ -> :error
    end
  end

  defp validate_entry_fee(changeset) do
    case get_field(changeset, :entry_fee_cents) do
      nil -> changeset
      amount when is_integer(amount) and amount >= 0 -> changeset
      _ -> add_error(changeset, :entry_fee_cents, "must be a non-negative integer or nil")
    end
>>>>>>> af2c9594
  end
end<|MERGE_RESOLUTION|>--- conflicted
+++ resolved
@@ -6,17 +6,11 @@
 
   @frequencies ~w(weekly biweekly monthly irregular)a
 
-  @frequencies ~w(weekly biweekly monthly irregular)
-
   schema "events" do
     field :name, :string
     field :day_of_week, :integer
     field :start_time, :time
-<<<<<<< HEAD
-    field :frequency, :string, default: "weekly"
-=======
     field :frequency, Ecto.Enum, values: @frequencies, default: :weekly
->>>>>>> af2c9594
     field :entry_fee_cents, :integer
     field :description, :string
 
@@ -31,9 +25,7 @@
     event
     |> cast(attrs, [:name, :day_of_week, :start_time, :frequency, :entry_fee_cents, :description, :venue_id])
     |> validate_required([:day_of_week, :start_time, :frequency, :venue_id])
-<<<<<<< HEAD
-    |> validate_inclusion(:frequency, @frequencies)
-=======
+    |> validate_inclusion(:frequency, @frequencies) # Even though it's Ecto.Enum, keeping it
     |> validate_entry_fee()
   end
 
@@ -51,18 +43,11 @@
     end
   end
   def parse_frequency(_), do: :irregular
+
   @doc """
   Parses currency strings into cents integer based on venue's country.
   Returns nil for free events or unparseable amounts.
   Raises if venue structure is invalid.
-
-  ## Examples
-      iex> parse_currency("£3.50", venue_with_gb)
-      350
-      iex> parse_currency("3.50", venue_with_gb)  # Uses GB currency
-      350
-      iex> parse_currency("Free", venue_with_de)
-      nil
   """
   def parse_currency(nil, _venue), do: nil
   def parse_currency(amount, _venue) when is_integer(amount), do: amount
@@ -77,7 +62,6 @@
         _currency = get_currency_for_venue!(venue)
         case extract_amount(amount) do
           {:ok, number} ->
-            # Convert float to string first to handle decimal numbers correctly
             value =
               number
               |> Float.to_string()
@@ -91,6 +75,7 @@
         end
     end
   end
+
   @doc """
   Gets the currency code for a venue by following venue -> city -> country relationship.
   Raises if city or country information is missing.
@@ -141,6 +126,5 @@
       amount when is_integer(amount) and amount >= 0 -> changeset
       _ -> add_error(changeset, :entry_fee_cents, "must be a non-negative integer or nil")
     end
->>>>>>> af2c9594
   end
 end